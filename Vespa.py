--- conflicted
+++ resolved
@@ -1,9 +1,5 @@
 """
-<<<<<<< HEAD
-Vespa v2 originally written by Gisbert Schneider in c, 9 Jan 2016.
-=======
 Vespa v3
->>>>>>> c20dca04
 
 Vespa v2 originally written by Gisbert Schneider in c, 9 Jan 2016.
 
